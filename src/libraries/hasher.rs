--- conflicted
+++ resolved
@@ -1,25 +1,21 @@
-<<<<<<< HEAD
-use tasm_lib::triton_vm::prelude::*;
-use tasm_lib::twenty_first::prelude::tip5::DIGEST_LENGTH;
-=======
-use self::sponge_hasher::SPONGE_HASHER_INDICATOR;
->>>>>>> 19c936a0
-
-use super::Library;
 use crate::ast;
-use crate::ast_types;
+use crate::ast::FnSignature;
+use crate::ast_types::DataType;
+use crate::ast_types::ListType;
 use crate::graft::Graft;
-use crate::libraries::bfe::BfeLibrary;
 use crate::libraries::hasher::algebraic_hasher::hash_pair_function;
 use crate::libraries::hasher::algebraic_hasher::HASH_PAIR_FUNCTION_NAME;
 use crate::libraries::hasher::algebraic_hasher::HASH_VARLEN_FUNCTION_NAME;
-use crate::libraries::hasher::sponge_hasher::*;
+use crate::libraries::hasher::sponge_hasher::graft_sponge_hasher_functions;
+use crate::libraries::hasher::sponge_hasher::SPONGE_HASHER_INDICATOR;
+use crate::libraries::Library;
 use crate::subroutine::SubRoutine;
 use crate::tasm_code_generator::CompilerState;
-use crate::triton_vm::prelude::*;
-use crate::triton_vm::twenty_first::shared_math::tip5::DIGEST_LENGTH;
-use crate::LabelledInstruction;
-use tasm_lib::Digest;
+use crate::type_checker::CheckState;
+use tasm_lib::triton_vm::prelude::*;
+use tasm_lib::twenty_first::prelude::tip5::DIGEST_LENGTH;
+
+use super::bfe::BfeLibrary;
 
 pub(crate) mod algebraic_hasher;
 pub(crate) mod sponge_hasher;
@@ -30,7 +26,7 @@
 
 #[derive(Clone, Debug)]
 pub(crate) struct HasherLib {
-    pub(crate) list_type: ast_types::ListType,
+    pub(crate) list_type: ListType,
 }
 
 impl Library for HasherLib {
@@ -44,28 +40,24 @@
         None
     }
 
-    fn get_method_name(
-        &self,
-        _method_name: &str,
-        _receiver_type: &ast_types::DataType,
-    ) -> Option<String> {
+    fn get_method_name(&self, _method_name: &str, _receiver_type: &DataType) -> Option<String> {
         None
     }
 
     fn method_name_to_signature(
         &self,
         _fn_name: &str,
-        _receiver_type: &ast_types::DataType,
-        _args: &[ast::Expr<super::Annotation>],
-        _type_checker_state: &crate::type_checker::CheckState,
-    ) -> ast::FnSignature {
+        _receiver_type: &DataType,
+        _args: &[ast::Expr<super::Annotation>],
+        _type_checker_state: &CheckState,
+    ) -> FnSignature {
         panic!("HasherLib does not contain any methods")
     }
 
     fn function_name_to_signature(
         &self,
         fn_name: &str,
-        _type_parameter: Option<ast_types::DataType>,
+        _type_parameter: Option<DataType>,
         _args: &[ast::Expr<super::Annotation>],
     ) -> ast::FnSignature {
         if fn_name == HASH_PAIR_FUNCTION_NAME {
@@ -82,7 +74,7 @@
     fn call_method(
         &self,
         _method_name: &str,
-        _receiver_type: &ast_types::DataType,
+        _receiver_type: &DataType,
         _args: &[ast::Expr<super::Annotation>],
         _state: &mut CompilerState,
     ) -> Vec<LabelledInstruction> {
@@ -92,7 +84,7 @@
     fn call_function(
         &self,
         fn_name: &str,
-        _type_parameter: Option<ast_types::DataType>,
+        _type_parameter: Option<DataType>,
         _args: &[ast::Expr<super::Annotation>],
         state: &mut CompilerState,
     ) -> Vec<LabelledInstruction> {
@@ -128,7 +120,7 @@
         graft_config: &mut Graft,
         full_name: &str,
         args: &syn::punctuated::Punctuated<syn::Expr, syn::token::Comma>,
-        _function_type_parameter: Option<ast_types::DataType>,
+        _function_type_parameter: Option<DataType>,
     ) -> Option<ast::Expr<super::Annotation>> {
         if full_name == DEFAULT_DIGEST_FUNCTION {
             assert!(
