use crate::tests_and_benchmarks::ozk::rust_shadows as tasm;
use tasm_lib::triton_vm::prelude::*;

#[derive(Debug, Clone, Copy, Eq, PartialEq)]
pub struct EvalArg;

impl EvalArg {
<<<<<<< HEAD
=======
    fn _default_initial() -> XFieldElement {
        return XFieldElement::one();
    }

>>>>>>> 22f2e587
    /// Compute the evaluation for an evaluation argument as specified by `initial`, `challenge`,
    /// and `symbols`. This amounts to evaluating polynomial
    /// `f(x) = initial·x^n + Σ_i symbols[n-i]·x^i`
    /// at point `challenge`, _i.e._, returns `f(challenge)`.
    fn compute_terminal(
        symbols: Vec<BFieldElement>,
        initial: XFieldElement,
        challenge: XFieldElement,
    ) -> XFieldElement {
        let mut acc: XFieldElement = initial;

        let symbols_length: usize = symbols.len();
        let mut i: usize = 0;
        while i < symbols_length {
            acc = acc * challenge + symbols[i];
            i += 1;
        }

        return acc;
    }
}

#[cfg(test)]
mod test {
    use self::tasm::wrap_main_with_io;
    use super::*;
    use crate::tests_and_benchmarks::ozk::ozk_parsing::EntrypointLocation;
    use crate::tests_and_benchmarks::test_helpers::shared_test::TritonVMTestCase;
    use rand::thread_rng;
    use rand::Rng;
    use tasm_lib::twenty_first::shared_math::other::random_elements;
    use tasm_lib::twenty_first::shared_math::x_field_element::EXTENSION_DEGREE;

    fn call_compute_terminal() {
        let symbols_length: usize = tasm::tasm_io_read_stdin___u32() as usize;
        let mut symbols: Vec<BFieldElement> = Vec::<BFieldElement>::with_capacity(symbols_length);

        {
            let mut i: usize = 0;
            while i < symbols_length {
                symbols.push(tasm::tasm_io_read_stdin___bfe());
                i += 1;
            }
        }

        let initial: XFieldElement = tasm::tasm_io_read_stdin___xfe();
        let challenge: XFieldElement = tasm::tasm_io_read_stdin___xfe();

        let terminal: XFieldElement = EvalArg::compute_terminal(symbols, initial, challenge);
        tasm::tasm_io_write_to_stdout___xfe(terminal);

        return;
    }

    #[test]
    fn test_eval_arg_compute_terminal() {
        let symbols_length: u32 = thread_rng().gen_range(0..200);
        let std_in = [
            vec![BFieldElement::new(symbols_length as u64)],
            random_elements(symbols_length as usize),
            random_elements(EXTENSION_DEGREE * 2),
        ]
        .concat();
        let native_output =
            wrap_main_with_io(&call_compute_terminal)(std_in.clone(), NonDeterminism::default());
        let entrypoint =
            EntrypointLocation::disk("recufier", "eval_arg", "test::call_compute_terminal");
        let vm_output = TritonVMTestCase::new(entrypoint)
            .with_std_in(std_in)
            .execute()
            .unwrap();
        assert_eq!(native_output, vm_output.output);
    }
}<|MERGE_RESOLUTION|>--- conflicted
+++ resolved
@@ -1,17 +1,15 @@
 use crate::tests_and_benchmarks::ozk::rust_shadows as tasm;
+use num::One;
 use tasm_lib::triton_vm::prelude::*;
 
 #[derive(Debug, Clone, Copy, Eq, PartialEq)]
 pub struct EvalArg;
 
 impl EvalArg {
-<<<<<<< HEAD
-=======
     fn _default_initial() -> XFieldElement {
         return XFieldElement::one();
     }
 
->>>>>>> 22f2e587
     /// Compute the evaluation for an evaluation argument as specified by `initial`, `challenge`,
     /// and `symbols`. This amounts to evaluating polynomial
     /// `f(x) = initial·x^n + Σ_i symbols[n-i]·x^i`
